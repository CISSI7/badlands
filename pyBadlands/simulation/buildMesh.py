--- conflicted
+++ resolved
@@ -46,13 +46,8 @@
                 input.windy, input.tauc, input.tauf, input.nm,
                 input.cw, input.hw, input.ortime, input.tectFile,
                 input.tectTime, recGrid.regX, recGrid.regY, input.riverPos,
-<<<<<<< HEAD
                 input.riverTime, input.riverQws, input.riverRck, input.riverNb,
                 input.rockNb, input.tDisplay)
-=======
-                input.riverTime, input.riverQws, input.riverNb, input.erof,
-                input.sedsupply, input.bedslope, input.tDisplay)
->>>>>>> 905bc300
 
     if input.disp3d:
         force.time3d = input.time3d
